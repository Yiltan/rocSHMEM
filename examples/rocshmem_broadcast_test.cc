--- conflicted
+++ resolved
@@ -121,15 +121,9 @@
         bool pass = check_recvbuf(dest, nelem, my_pe, npes);
         printf("Test %s \t nelem %d %s\n", argv[0], nelem, pass ? "[PASS]" : "[FAIL]");
     }
-<<<<<<< HEAD
-
-    roc_shmem_free(source);
-    roc_shmem_free(dest);
-=======
     
     rocshmem_free(source);
     rocshmem_free(dest);
->>>>>>> 7e4aa5d6
 
     rocshmem_finalize();
     return 0;
